import java.io.File
import java.nio.file._

import Modes._
import com.jsuereth.sbtpgp.PgpKeys
import sbt.Keys._
import sbt._
import complete.DefaultParsers._
import pl.project13.scala.sbt.JmhPlugin
import pl.project13.scala.sbt.JmhPlugin.JmhKeys.Jmh
import sbt.Package.ManifestAttributes
import sbt.plugins.SbtPlugin
import sbt.ScriptedPlugin.autoImport._
import xerial.sbt.pack.PackPlugin
import xerial.sbt.pack.PackPlugin.autoImport._
import xerial.sbt.Sonatype.autoImport._

import dotty.tools.sbtplugin.DottyPlugin.autoImport._
import dotty.tools.sbtplugin.DottyPlugin.makeScalaInstance
import dotty.tools.sbtplugin.DottyIDEPlugin.{ installCodeExtension, prepareCommand, runProcess }
import dotty.tools.sbtplugin.DottyIDEPlugin.autoImport._

import org.scalajs.sbtplugin.ScalaJSPlugin
import org.scalajs.sbtplugin.ScalaJSPlugin.autoImport._

import sbtbuildinfo.BuildInfoPlugin
import sbtbuildinfo.BuildInfoPlugin.autoImport._

import scala.util.Properties.isJavaAtLeast

object MyScalaJSPlugin extends AutoPlugin {
  import Build._

  override def requires: Plugins = ScalaJSPlugin

  override def projectSettings: Seq[Setting[_]] = Def.settings(
    commonBootstrappedSettings,

    /* Remove the Scala.js compiler plugin for scalac, and enable the
     * Scala.js back-end of dotty instead.
     */
    libraryDependencies := {
      val deps = libraryDependencies.value
      deps.filterNot(_.name.startsWith("scalajs-compiler")).map(_.withDottyCompat(scalaVersion.value))
    },
    scalacOptions += "-scalajs",

    // Replace the JVM JUnit dependency by the Scala.js one
    libraryDependencies ~= {
      _.filter(!_.name.startsWith("junit-interface"))
    },
    libraryDependencies +=
      ("org.scala-js" %% "scalajs-junit-test-runtime" % scalaJSVersion  % "test").withDottyCompat(scalaVersion.value),

    // Typecheck the Scala.js IR found on the classpath
    scalaJSLinkerConfig ~= (_.withCheckIR(true)),

    // Exclude all these projects from `configureIDE/launchIDE` since they
    // take time to compile, print a bunch of warnings, and are rarely edited.
    excludeFromIDE := true
  )
}

object Build {
  val referenceVersion = "0.24.0-RC1"

<<<<<<< HEAD
  val baseVersion = "0.25.0-RC1"
=======
  val baseVersion = "0.26.0"
>>>>>>> cc4eeb59
  val baseSbtDottyVersion = "0.4.2"

  // Versions used by the vscode extension to create a new project
  // This should be the latest published releases.
  // TODO: Have the vscode extension fetch these numbers from the Internet
  // instead of hardcoding them ?
  val publishedDottyVersion = referenceVersion
  val publishedSbtDottyVersion = "0.3.4"

  /** scala-library version required to compile Dotty.
   *
   *  Both the non-bootstrapped and bootstrapped version should match, unless
   *  we're in the process of upgrading to a new major version of
   *  scala-library.
   */
  def stdlibVersion(implicit mode: Mode): String = mode match {
    case NonBootstrapped => "2.13.2"
    case Bootstrapped => "2.13.2"
  }

  val dottyOrganization = "ch.epfl.lamp"
  val dottyGithubUrl = "https://github.com/lampepfl/dotty"


  val isRelease = sys.env.get("RELEASEBUILD") == Some("yes")

  val dottyVersion = {
    def isNightly = sys.env.get("NIGHTLYBUILD") == Some("yes")
    if (isRelease)
      baseVersion
    else if (isNightly)
      baseVersion + "-bin-" + VersionUtil.commitDate + "-" + VersionUtil.gitHash + "-NIGHTLY"
    else
      baseVersion + "-bin-SNAPSHOT"
  }
  val dottyNonBootstrappedVersion = dottyVersion + "-nonbootstrapped"

  val sbtDottyName = "sbt-dotty"
  val sbtDottyVersion = {
    if (isRelease) baseSbtDottyVersion else baseSbtDottyVersion + "-SNAPSHOT"
  }

  val agentOptions = List(
    // "-agentlib:jdwp=transport=dt_socket,server=y,suspend=y,address=5005"
    // "-agentpath:/home/dark/opt/yjp-2013-build-13072/bin/linux-x86-64/libyjpagent.so"
    // "-agentpath:/Applications/YourKit_Java_Profiler_2015_build_15052.app/Contents/Resources/bin/mac/libyjpagent.jnilib",
    // "-XX:+HeapDumpOnOutOfMemoryError", "-Xmx1g", "-Xss2m"
  )

  // Packages all subprojects to their jars
  val packageAll = taskKey[Map[String, String]]("Package everything needed to run tests")

  // Run tests with filter through vulpix test suite
  val testCompilation = inputKey[Unit]("runs integration test with the supplied filter")

  // Spawns a repl with the correct classpath
  val repl = inputKey[Unit]("run the REPL with correct classpath")

  // Used to compile files similar to ./bin/dotc script
  val dotc = inputKey[Unit]("run the compiler using the correct classpath, or the user supplied classpath")

  // Used to run binaries similar to ./bin/dotr script
  val dotr = inputKey[Unit]("run compiled binary using the correct classpath, or the user supplied classpath")

  // Compiles the documentation and static site
  val genDocs = inputKey[Unit]("run dottydoc to generate static documentation site")

  // Shorthand for compiling a docs site
  val dottydoc = inputKey[Unit]("run dottydoc")

  // Only available in vscode-dotty
  val unpublish = taskKey[Unit]("Unpublish a package")

  // Settings used to configure the test language server
  val ideTestsCompilerVersion = taskKey[String]("Compiler version to use in IDE tests")
  val ideTestsCompilerArguments = taskKey[Seq[String]]("Compiler arguments to use in IDE tests")
  val ideTestsDependencyClasspath = taskKey[Seq[File]]("Dependency classpath to use in IDE tests")

  val fetchScalaJSSource = taskKey[File]("Fetch the sources of Scala.js")

  lazy val SourceDeps = config("sourcedeps")

  // Settings shared by the build (scoped in ThisBuild). Used in build.sbt
  lazy val thisBuildSettings = Def.settings(
    organization := dottyOrganization,
    organizationName := "LAMP/EPFL",
    organizationHomepage := Some(url("http://lamp.epfl.ch")),

    scalacOptions ++= Seq(
      "-feature",
      "-deprecation",
      "-unchecked",
      "-Xfatal-warnings",
      "-encoding", "UTF8",
      "-language:existentials,higherKinds,implicitConversions,postfixOps"
    ),

    javacOptions in (Compile, compile) ++= Seq("-Xlint:unchecked", "-Xlint:deprecation"),

    // Override `runCode` from sbt-dotty to use the language-server and
    // vscode extension from the source repository of dotty instead of a
    // published version.
    runCode := (run in `dotty-language-server`).toTask("").value,

    // Avoid various sbt craziness involving classloaders and parallelism
    fork in run := true,
    fork in Test := true,
    parallelExecution in Test := false,

    // enable verbose exception messages for JUnit
    testOptions in Test += Tests.Argument(TestFrameworks.JUnit, "-a", "-v"),
  )

  // Settings shared globally (scoped in Global). Used in build.sbt
  lazy val globalSettings = Def.settings(
    onLoad := (onLoad in Global).value andThen { state =>
      def exists(submodule: String) = {
        val path = Paths.get(submodule)
        Files.exists(path) && {
          val fileStream = Files.list(path)
          try fileStream.iterator().hasNext
          finally fileStream.close()
        }
      }

      // Copy default configuration from .vscode-template/ unless configuration files already exist in .vscode/
      sbt.IO.copyDirectory(new File(".vscode-template/"), new File(".vscode/"), overwrite = false)

      state
    },

    // I find supershell more distracting than helpful
    useSuperShell := false,

    // Credentials to release to Sonatype
    credentials ++= (
      for {
        username <- sys.env.get("SONATYPE_USER")
        password <- sys.env.get("SONATYPE_PW")
      } yield Credentials("Sonatype Nexus Repository Manager", "oss.sonatype.org", username, password)
    ).toList,
    PgpKeys.pgpPassphrase := sys.env.get("PGP_PW").map(_.toCharArray()),
    PgpKeys.useGpgPinentry := true,

    javaOptions ++= {
      val ciOptions = // propagate if this is a CI build
        sys.props.get("dotty.drone.mem") match {
          case Some(prop) => List("-Xmx" + prop)
          case _ => List()
        }
      // Do not cut off the bottom of large stack traces (default is 1024)
      "-XX:MaxJavaStackTraceDepth=1000000" :: agentOptions ::: ciOptions
    }
  )

  lazy val commonSettings = publishSettings ++ Seq(
    scalaSource       in Compile    := baseDirectory.value / "src",
    scalaSource       in Test       := baseDirectory.value / "test",
    javaSource        in Compile    := baseDirectory.value / "src",
    javaSource        in Test       := baseDirectory.value / "test",
    resourceDirectory in Compile    := baseDirectory.value / "resources",
    resourceDirectory in Test       := baseDirectory.value / "test-resources",

    // Disable scaladoc generation, it's way too slow and we'll replace it
    // by dottydoc anyway. We still publish an empty -javadoc.jar to make
    // sonatype happy.
    sources in (Compile, doc) := Seq(),

    // Prevent sbt from rewriting our dependencies
    scalaModuleInfo ~= (_.map(_.withOverrideScalaVersion(false))),

    libraryDependencies += "com.novocode" % "junit-interface" % "0.11" % Test,

    // If someone puts a source file at the root (e.g., for manual testing),
    // don't pick it up as part of any project.
    sourcesInBase := false,
  )

  // Settings used for projects compiled only with Java
  lazy val commonJavaSettings = commonSettings ++ Seq(
    version := dottyVersion,
    scalaVersion := referenceVersion,
    // Do not append Scala versions to the generated artifacts
    crossPaths := false,
    // Do not depend on the Scala library
    autoScalaLibrary := false,
    excludeFromIDE := true
  )

  // Settings used when compiling dotty (both non-boostrapped and bootstrapped)
  lazy val commonDottySettings = commonSettings ++ Seq(
    // Manually set the standard library to use
    autoScalaLibrary := false
  )

  lazy val commonScala2Settings = commonSettings ++ Seq(
    scalaVersion := stdlibVersion(Bootstrapped),
    moduleName ~= { _.stripSuffix("-scala2") },
    version := dottyVersion,
    target := baseDirectory.value / ".." / "out" / "scala-2" / name.value,
  )

  // Settings used when compiling dotty with the reference compiler
  lazy val commonNonBootstrappedSettings = commonDottySettings ++ Seq(
    unmanagedSourceDirectories in Compile += baseDirectory.value / "src-non-bootstrapped",

    version := dottyNonBootstrappedVersion,
    scalaVersion := referenceVersion,
    excludeFromIDE := true,
  )

  // Settings used when compiling dotty with a non-bootstrapped dotty
  lazy val commonBootstrappedSettings = commonDottySettings ++ Seq(
    unmanagedSourceDirectories in Compile += baseDirectory.value / "src-bootstrapped",

    version := dottyVersion,
    scalaVersion := dottyNonBootstrappedVersion,

    scalaCompilerBridgeBinaryJar := {
      Some((packageBin in (`dotty-sbt-bridge`, Compile)).value)
    },

    // Use the same name as the non-bootstrapped projects for the artifacts
    moduleName ~= { _.stripSuffix("-bootstrapped") },

    // Enforce that the only Scala 2 classfiles we unpickle come from scala-library
    /*
    scalacOptions ++= {
      val cp = (dependencyClasspath in `dotty-library` in Compile).value
      val scalaLib = findArtifactPath(cp, "scala-library")
      Seq("-Yscala2-unpickler", scalaLib)
    },
    */

    // sbt gets very unhappy if two projects use the same target
    target := baseDirectory.value / ".." / "out" / "bootstrap" / name.value,

    // Compile using the non-bootstrapped and non-published dotty
    managedScalaInstance := false,
    scalaInstance := {
      val externalNonBootstrappedDeps = externalDependencyClasspath.in(`dotty-doc`, Compile).value
      val scalaLibrary = findArtifact(externalNonBootstrappedDeps, "scala-library")

      // IMPORTANT: We need to use actual jars to form the ScalaInstance and not
      // just directories containing classfiles because sbt maintains a cache of
      // compiler instances. This cache is invalidated based on timestamps
      // however this is only implemented on jars, directories are never
      // invalidated.
      val tastyCore = packageBin.in(`tasty-core`, Compile).value
      val dottyLibrary = packageBin.in(`dotty-library`, Compile).value
      val dottyInterfaces = packageBin.in(`dotty-interfaces`, Compile).value
      val dottyCompiler = packageBin.in(`dotty-compiler`, Compile).value
      val dottyDoc = packageBin.in(`dotty-doc`, Compile).value

      val allJars = Seq(tastyCore, dottyLibrary, dottyInterfaces, dottyCompiler, dottyDoc) ++ externalNonBootstrappedDeps.map(_.data)

      makeScalaInstance(
        state.value,
        scalaVersion.value,
        scalaLibrary,
        dottyLibrary,
        dottyCompiler,
        allJars
      )
    },
    // sbt-dotty defines `scalaInstance in doc` so we need to override it manually
    scalaInstance in doc := scalaInstance.value,
  )

  lazy val commonBenchmarkSettings = Seq(
    outputStrategy := Some(StdoutOutput),
    mainClass in (Jmh, run) := Some("dotty.tools.benchmarks.Bench"), // custom main for jmh:run
    javaOptions += "-DBENCH_COMPILER_CLASS_PATH=" + Attributed.data((fullClasspath in (`dotty-bootstrapped`, Compile)).value).mkString("", File.pathSeparator, ""),
    javaOptions += "-DBENCH_CLASS_PATH=" + Attributed.data((fullClasspath in (`dotty-library-bootstrapped`, Compile)).value).mkString("", File.pathSeparator, "")
  )

  // sbt >= 0.13.12 will automatically rewrite transitive dependencies on
  // any version in any organization of scala{-library,-compiler,-reflect,p}
  // to have organization `scalaOrganization` and version `scalaVersion`
  // (see https://github.com/sbt/sbt/pull/2634).
  // This means that we need to provide dummy artefacts for these projects,
  // otherwise users will get compilation errors if they happen to transitively
  // depend on one of these projects.
  lazy val commonDummySettings = commonBootstrappedSettings ++ Seq(
    crossPaths := false,
    libraryDependencies := Seq()
  )

  /** Projects -------------------------------------------------------------- */

  val dottyCompilerBootstrappedRef = LocalProject("dotty-compiler-bootstrapped")

  /** External dependencies we may want to put on the compiler classpath. */
  def externalCompilerClasspathTask: Def.Initialize[Task[Def.Classpath]] =
    // Even if we're running the non-bootstrapped compiler, we want the
    // dependencies of the bootstrapped compiler since we want to put them on
    // the compiler classpath, not the JVM classpath.
    externalDependencyClasspath.in(dottyCompilerBootstrappedRef, Runtime)

  // The root project:
  // - aggregates other projects so that "compile", "test", etc are run on all projects at once.
  // - publishes its own empty artifact "dotty" that depends on "dotty-library" and "dotty-compiler",
  //   this is only necessary for compatibility with sbt which currently hardcodes the "dotty" artifact name
  lazy val dotty = project.in(file(".")).asDottyRoot(NonBootstrapped)
  lazy val `dotty-bootstrapped` = project.asDottyRoot(Bootstrapped)

  lazy val `dotty-interfaces` = project.in(file("interfaces")).
    settings(commonJavaSettings)

  private lazy val dottydocClasspath = Def.task {
    val jars = (packageAll in `dotty-compiler`).value
    val dottyLib = jars("dotty-library")
    val otherDeps = (dependencyClasspath in Compile).value.map(_.data).mkString(File.pathSeparator)
    val externalDeps = externalCompilerClasspathTask.value
    dottyLib + File.pathSeparator + findArtifactPath(externalDeps, "scala-library")
  }

  lazy val commonDocSettings = Seq(
    baseDirectory in (Compile, run) := baseDirectory.value / "..",
    baseDirectory in Test := baseDirectory.value / "..",
    libraryDependencies ++= {
      val flexmarkVersion = "0.42.12"
      Seq(
        "com.vladsch.flexmark" % "flexmark" % flexmarkVersion,
        "com.vladsch.flexmark" % "flexmark-ext-gfm-tasklist" % flexmarkVersion,
        "com.vladsch.flexmark" % "flexmark-ext-gfm-tables" % flexmarkVersion,
        "com.vladsch.flexmark" % "flexmark-ext-autolink" % flexmarkVersion,
        "com.vladsch.flexmark" % "flexmark-ext-anchorlink" % flexmarkVersion,
        "com.vladsch.flexmark" % "flexmark-ext-emoji" % flexmarkVersion,
        "com.vladsch.flexmark" % "flexmark-ext-gfm-strikethrough" % flexmarkVersion,
        "com.vladsch.flexmark" % "flexmark-ext-yaml-front-matter" % flexmarkVersion,
        Dependencies.`jackson-dataformat-yaml`,
        "nl.big-o" % "liqp" % "0.6.7"
      )
    }
  )

  def dottyDocSettings(implicit mode: Mode) = Seq(
    connectInput in run := true,
    outputStrategy := Some(StdoutOutput),

    javaOptions ++= (javaOptions in `dotty-compiler`).value,

    javaOptions += "-Xss3m",

    genDocs := Def.inputTaskDyn {
      val dottydocExtraArgs = spaceDelimited("<arg>").parsed

      // Make majorVersion available at dotty.epfl.ch/versions/latest-nightly-base
      // Used by sbt-dotty to resolve the latest nightly
      val majorVersion = baseVersion.take(baseVersion.lastIndexOf('.'))
      IO.write(file("./docs/_site/versions/latest-nightly-base"), majorVersion)

      // This file is used by GitHub Pages when the page is available in a custom domain
      IO.write(file("./docs/_site/CNAME"), "dotty.epfl.ch")

      val sources = unmanagedSources.in(dottyLibrary, Compile).value
      val args = Seq(
        "-siteroot", "docs",
        "-project", "Dotty",
        "-project-version", dottyVersion,
        "-project-url", dottyGithubUrl,
        "-project-logo", "dotty-logo.svg",
        "-classpath", dottydocClasspath.value,
        "-Yerased-terms"
      ) ++ dottydocExtraArgs
      (runMain in Compile).toTask(
        s""" dotty.tools.dottydoc.Main ${args.mkString(" ")} ${sources.mkString(" ")}"""
      )
    }.evaluated,

    dottydoc := Def.inputTaskDyn {
      val args = spaceDelimited("<arg>").parsed
      val cp = dottydocClasspath.value

      (runMain in Compile).toTask(s" dotty.tools.dottydoc.Main -classpath $cp " + args.mkString(" "))
    }.evaluated,
  )

  lazy val `dotty-doc` = project.in(file("doc-tool")).asDottyDoc(NonBootstrapped)
  lazy val `dotty-doc-bootstrapped` = project.in(file("doc-tool")).asDottyDoc(Bootstrapped)

  def dottyDoc(implicit mode: Mode): Project = mode match {
    case NonBootstrapped => `dotty-doc`
    case Bootstrapped => `dotty-doc-bootstrapped`
  }

  /** Find an artifact with the given `name` in `classpath` */
  def findArtifact(classpath: Def.Classpath, name: String): File = classpath
    .find(_.get(artifact.key).exists(_.name == name))
    .getOrElse(throw new MessageOnlyException(s"Artifact for $name not found in $classpath"))
    .data

  /** Like `findArtifact` but returns the absolute path of the entry as a string */
  def findArtifactPath(classpath: Def.Classpath, name: String): String =
    findArtifact(classpath, name).getAbsolutePath

  // Settings shared between dotty-compiler and dotty-compiler-bootstrapped
  lazy val commonDottyCompilerSettings = Seq(
      // set system in/out for repl
      connectInput in run := true,
      outputStrategy := Some(StdoutOutput),

      // Generate compiler.properties, used by sbt
      resourceGenerators in Compile += Def.task {
        import java.util._
        import java.text._
        val file = (resourceManaged in Compile).value / "compiler.properties"
        val dateFormat = new SimpleDateFormat("yyyyMMdd-HHmmss")
        dateFormat.setTimeZone(TimeZone.getTimeZone("GMT"))
        val contents =                //2.11.11.v20170413-090219-8a413ba7cc
          s"""version.number=${version.value}
             |maven.version.number=${version.value}
             |git.hash=${VersionUtil.gitHash}
             |copyright.string=Copyright 2002-${Calendar.getInstance().get(Calendar.YEAR)}, LAMP/EPFL
           """.stripMargin

        if (!(file.exists && IO.read(file) == contents)) {
          IO.write(file, contents)
        }

        Seq(file)
      }.taskValue,

      // get libraries onboard
      libraryDependencies ++= Seq(
        "org.scala-lang.modules" % "scala-asm" % "7.3.1-scala-1", // used by the backend
        Dependencies.`compiler-interface`,
        "org.jline" % "jline-reader" % "3.15.0",   // used by the REPL
        "org.jline" % "jline-terminal" % "3.15.0",
        "org.jline" % "jline-terminal-jna" % "3.15.0" // needed for Windows
      ),

      // For convenience, change the baseDirectory when running the compiler
      baseDirectory in (Compile, run) := baseDirectory.value / "..",
      // And when running the tests
      baseDirectory in Test := baseDirectory.value / "..",

      test in Test := {
        // Exclude VulpixMetaTests
        (testOnly in Test).toTask(" -- --exclude-categories=dotty.VulpixMetaTests").value
      },

      testOptions in Test += Tests.Argument(
        TestFrameworks.JUnit,
        "--run-listener=dotty.tools.ContextEscapeDetector",
      ),

      // Spawn new JVM in run and test

      // Add git-hash used to package the distribution to the manifest to know it in runtime and report it in REPL
      packageOptions += ManifestAttributes(("Git-Hash", VersionUtil.gitHash)),

      javaOptions ++= {
        val managedSrcDir = {
          // Populate the directory
          (managedSources in Compile).value

          (sourceManaged in Compile).value
        }
        val externalDeps = externalCompilerClasspathTask.value
        val jars = packageAll.value

        Seq(
          "-Ddotty.tests.dottyCompilerManagedSources=" + managedSrcDir,
          "-Ddotty.tests.classes.dottyInterfaces=" + jars("dotty-interfaces"),
          "-Ddotty.tests.classes.dottyLibrary=" + jars("dotty-library"),
          "-Ddotty.tests.classes.dottyCompiler=" + jars("dotty-compiler"),
          "-Ddotty.tests.classes.tastyCore=" + jars("tasty-core"),
          "-Ddotty.tests.classes.compilerInterface=" + findArtifactPath(externalDeps, "compiler-interface"),
          "-Ddotty.tests.classes.scalaLibrary=" + findArtifactPath(externalDeps, "scala-library"),
          "-Ddotty.tests.classes.scalaAsm=" + findArtifactPath(externalDeps, "scala-asm"),
          "-Ddotty.tests.classes.jlineTerminal=" + findArtifactPath(externalDeps, "jline-terminal"),
          "-Ddotty.tests.classes.jlineReader=" + findArtifactPath(externalDeps, "jline-reader"),
        )
      },

      javaOptions += (
        s"-Ddotty.tools.dotc.semanticdb.test=${(ThisBuild / baseDirectory).value/"tests"/"semanticdb"}"
      ),

      testCompilation := Def.inputTaskDyn {
        val args = spaceDelimited("<arg>").parsed
        if (args.contains("--help")) {
          println(
            s"""
               |usage: testCompilation [--help] [--from-tasty] [--update-checkfiles] [<filter>]
               |
               |By default runs tests in dotty.tools.dotc.*CompilationTests excluding tests tagged with dotty.SlowTests.
               |
               |  --help                show this message
               |  --from-tasty          runs tests in dotty.tools.dotc.FromTastyTests
               |  --update-checkfiles   override the checkfiles that did not match with the current output
               |  <filter>              substring of the path of the tests file
               |
             """.stripMargin
          )
          (testOnly in Test).toTask(" not.a.test")
        }
        else {
          val updateCheckfile = args.contains("--update-checkfiles")
          val fromTasty = args.contains("--from-tasty")
          val args1 = if (updateCheckfile | fromTasty) args.filter(x => x != "--update-checkfiles" && x != "--from-tasty") else args
          val test = if (fromTasty) "dotty.tools.dotc.FromTastyTests" else "dotty.tools.dotc.*CompilationTests"
          val cmd = s" $test -- --exclude-categories=dotty.SlowTests" +
            (if (updateCheckfile) " -Ddotty.tests.updateCheckfiles=TRUE" else "") +
            (if (args1.nonEmpty) " -Ddotty.tests.filter=" + args1.mkString(" ") else "")
          (testOnly in Test).toTask(cmd)
        }
      }.evaluated,

      dotr := {
        val args: List[String] = spaceDelimited("<arg>").parsed.toList
        val externalDeps = externalCompilerClasspathTask.value
        val jars = packageAll.value

        val scalaLib = findArtifactPath(externalDeps, "scala-library")
        val dottyLib = jars("dotty-library")

        def run(args: List[String]): Unit = {
          val fullArgs = insertClasspathInArgs(args, List(".", dottyLib, scalaLib).mkString(File.pathSeparator))
          runProcess("java" :: fullArgs, wait = true)
        }

        if (args.isEmpty) {
          println("Couldn't run `dotr` without args. Use `repl` to run the repl or add args to run the dotty application")
        } else if (scalaLib == "") {
          println("Couldn't find scala-library on classpath, please run using script in bin dir instead")
        } else if (args.contains("-with-compiler")) {
          val args1 = args.filter(_ != "-with-compiler")
          val asm = findArtifactPath(externalDeps, "scala-asm")
          val dottyCompiler = jars("dotty-compiler")
          val dottyStaging = jars("dotty-staging")
          val dottyTastyInspector = jars("dotty-tasty-inspector")
          val dottyInterfaces = jars("dotty-interfaces")
          val tastyCore = jars("tasty-core")
          run(insertClasspathInArgs(args1, List(dottyCompiler, dottyInterfaces, asm, dottyStaging, dottyTastyInspector, tastyCore).mkString(File.pathSeparator)))
        } else run(args)
      },

      run := dotc.evaluated,
      dotc := runCompilerMain().evaluated,
      repl := runCompilerMain(repl = true).evaluated,

      /* Add the sources of scalajs-ir.
       * To guarantee that dotty can bootstrap without depending on a version
       * of scalajs-ir built with a different Scala compiler, we add its
       * sources instead of depending on the binaries.
       */
      ivyConfigurations += SourceDeps.hide,
      transitiveClassifiers := Seq("sources"),
      libraryDependencies +=
        ("org.scala-js" %% "scalajs-ir" % scalaJSVersion % "sourcedeps").withDottyCompat(scalaVersion.value),
      sourceGenerators in Compile += Def.task {
        val s = streams.value
        val cacheDir = s.cacheDirectory
        val trgDir = (sourceManaged in Compile).value / "scalajs-ir-src"

        val report = updateClassifiers.value
        val scalaJSIRSourcesJar = report.select(
            configuration = configurationFilter("sourcedeps"),
            module = (_: ModuleID).name.startsWith("scalajs-ir_"),
            artifact = artifactFilter(`type` = "src")).headOption.getOrElse {
          sys.error(s"Could not fetch scalajs-ir sources")
        }

        FileFunction.cached(cacheDir / s"fetchScalaJSIRSource",
            FilesInfo.lastModified, FilesInfo.exists) { dependencies =>
          s.log.info(s"Unpacking scalajs-ir sources to $trgDir...")
          if (trgDir.exists)
            IO.delete(trgDir)
          IO.createDirectory(trgDir)
          IO.unzip(scalaJSIRSourcesJar, trgDir)

          (trgDir ** "*.scala").get.toSet
        } (Set(scalaJSIRSourcesJar)).toSeq
      }.taskValue,
  )

  def runCompilerMain(repl: Boolean = false) = Def.inputTaskDyn {
    val log = streams.value.log
    val externalDeps = externalCompilerClasspathTask.value
    val jars = packageAll.value
    val scalaLib = findArtifactPath(externalDeps, "scala-library")
    val dottyLib = jars("dotty-library")
    val dottyCompiler = jars("dotty-compiler")
    val args0: List[String] = spaceDelimited("<arg>").parsed.toList
    val decompile = args0.contains("-decompile")
    val printTasty = args0.contains("-print-tasty")
    val debugFromTasty = args0.contains("-Ythrough-tasty")
    val args = args0.filter(arg => arg != "-repl" && arg != "-decompile" &&
        arg != "-with-compiler" && arg != "-Ythrough-tasty")

    val main =
      if (repl) "dotty.tools.repl.Main"
      else if (decompile || printTasty) "dotty.tools.dotc.decompiler.Main"
      else if (debugFromTasty) "dotty.tools.dotc.fromtasty.Debug"
      else "dotty.tools.dotc.Main"

    var extraClasspath = Seq(scalaLib, dottyLib)

    if ((decompile || printTasty) && !args.contains("-classpath"))
      extraClasspath ++= Seq(".")

    if (args0.contains("-with-compiler")) {
      if (scalaVersion.value == referenceVersion) {
        log.error("-with-compiler should only be used with a bootstrapped compiler")
      }
      val dottyInterfaces = jars("dotty-interfaces")
      val dottyStaging = jars("dotty-staging")
      val dottyTastyInspector = jars("dotty-tasty-inspector")
      val tastyCore = jars("tasty-core")
      val asm = findArtifactPath(externalDeps, "scala-asm")
      extraClasspath ++= Seq(dottyCompiler, dottyInterfaces, asm, dottyStaging, dottyTastyInspector, tastyCore)
    }

    val fullArgs = main :: insertClasspathInArgs(args, extraClasspath.mkString(File.pathSeparator))

    (runMain in Compile).toTask(fullArgs.mkString(" ", " ", ""))
  }

  def insertClasspathInArgs(args: List[String], cp: String): List[String] = {
    val (beforeCp, fromCp) = args.span(_ != "-classpath")
    val classpath = fromCp.drop(1).headOption.fold(cp)(_ + File.pathSeparator + cp)
    "-classpath" :: classpath :: beforeCp ::: fromCp.drop(2)
  }

  lazy val nonBootstrapedDottyCompilerSettings = commonDottyCompilerSettings ++ Seq(
    // packageAll packages all and then returns a map with the abs location
    packageAll := Def.taskDyn { // Use a dynamic task to avoid loops when loading the settings
      Def.task {
        Map(
          "dotty-interfaces"    -> packageBin.in(`dotty-interfaces`, Compile).value,
          "dotty-compiler"      -> packageBin.in(Compile).value,
          "tasty-core"          -> packageBin.in(`tasty-core`, Compile).value,

          // NOTE: Using dotty-library-bootstrapped here is intentional: when
          // running the compiler, we should always have the bootstrapped
          // library on the compiler classpath since the non-bootstrapped one
          // may not be binary-compatible.
          "dotty-library"       -> packageBin.in(`dotty-library-bootstrapped`, Compile).value
        ).mapValues(_.getAbsolutePath)
      }
    }.value,

    testOptions in Test += Tests.Argument(
      TestFrameworks.JUnit,
      "--exclude-categories=dotty.BootstrappedOnlyTests",
    ),
    // increase stack size for non-bootstrapped compiler, because some code
    // is only tail-recursive after bootstrap
    javaOptions in Test += "-Xss2m"
  )

  lazy val bootstrapedDottyCompilerSettings = commonDottyCompilerSettings ++ Seq(
    javaOptions ++= {
      val jars = packageAll.value
      Seq(
        "-Ddotty.tests.classes.dottyStaging=" + jars("dotty-staging"),
        "-Ddotty.tests.classes.dottyTastyInspector=" + jars("dotty-tasty-inspector"),
      )
    },
    packageAll := {
      packageAll.in(`dotty-compiler`).value ++ Seq(
        "dotty-compiler" -> packageBin.in(Compile).value.getAbsolutePath,
        "dotty-staging"  -> packageBin.in(LocalProject("dotty-staging"), Compile).value.getAbsolutePath,
        "dotty-tasty-inspector"  -> packageBin.in(LocalProject("dotty-tasty-inspector"), Compile).value.getAbsolutePath,
        "tasty-core"     -> packageBin.in(LocalProject("tasty-core-bootstrapped"), Compile).value.getAbsolutePath,
      )
    }
  )

  def dottyCompilerSettings(implicit mode: Mode): sbt.Def.SettingsDefinition =
    if (mode == NonBootstrapped) nonBootstrapedDottyCompilerSettings else bootstrapedDottyCompilerSettings

  lazy val `dotty-compiler` = project.in(file("compiler")).asDottyCompiler(NonBootstrapped)
  lazy val `dotty-compiler-bootstrapped` = project.in(file("compiler")).asDottyCompiler(Bootstrapped)

  def dottyCompiler(implicit mode: Mode): Project = mode match {
    case NonBootstrapped => `dotty-compiler`
    case Bootstrapped => `dotty-compiler-bootstrapped`
  }

  // Settings shared between dotty-library, dotty-library-bootstrapped and dotty-library-bootstrappedJS
  lazy val dottyLibrarySettings = Seq(
    scalacOptions in Compile ++= Seq(
      // Needed so that the library sources are visible when `dotty.tools.dotc.core.Definitions#init` is called
      "-sourcepath", (sourceDirectories in Compile).value.map(_.getAbsolutePath).distinct.mkString(File.pathSeparator),
     // support declaration of scala.compiletime.erasedValue
      "-Yerased-terms"
    ),
  )

  lazy val `dotty-library` = project.in(file("library")).asDottyLibrary(NonBootstrapped)
  lazy val `dotty-library-bootstrapped`: Project = project.in(file("library")).asDottyLibrary(Bootstrapped)

  def dottyLibrary(implicit mode: Mode): Project = mode match {
    case NonBootstrapped => `dotty-library`
    case Bootstrapped => `dotty-library-bootstrapped`
  }

  /** The dotty standard library compiled with the Scala.js back-end, to produce
   *  the corresponding .sjsir files.
   *
   *  This artifact must be on the classpath on every "Dotty.js" project.
   *
   *  Currently, only a very small fraction of the dotty library is actually
   *  included in this project, and hence available to Dotty.js projects. More
   *  will be added in the future as things are confirmed to be supported.
   */
  lazy val `dotty-library-bootstrappedJS`: Project = project.in(file("library-js")).
    asDottyLibrary(Bootstrapped).
    enablePlugins(MyScalaJSPlugin).
    settings(
      unmanagedSourceDirectories in Compile :=
        (unmanagedSourceDirectories in (`dotty-library-bootstrapped`, Compile)).value,
    )

  lazy val tastyCoreSettings = Seq(
    scalacOptions ~= { old =>
      val (language, other) = old.partition(_.startsWith("-language:"))
      other :+ (language.headOption.map(_ + ",Scala2Compat").getOrElse("-source:3.0-migration"))
    }
  )

  lazy val `tasty-core` = project.in(file("tasty")).asTastyCore(NonBootstrapped)
  lazy val `tasty-core-bootstrapped`: Project = project.in(file("tasty")).asTastyCore(Bootstrapped)
  lazy val `tasty-core-scala2`: Project = project.in(file("tasty")).asTastyCoreScala2

  def tastyCore(implicit mode: Mode): Project = mode match {
    case NonBootstrapped => `tasty-core`
    case Bootstrapped => `tasty-core-bootstrapped`
  }

  lazy val `dotty-staging` = project.in(file("staging")).
    withCommonSettings(Bootstrapped).
    // We want the compiler to be present in the compiler classpath when compiling this project but not
    // when compiling a project that depends on dotty-staging (see sbt-dotty/sbt-test/sbt-dotty/quoted-example-project),
    // but we always need it to be present on the JVM classpath at runtime.
    dependsOn(dottyCompiler(Bootstrapped) % "provided; compile->runtime; test->test").
    settings(commonBootstrappedSettings).
    settings(
      javaOptions := (javaOptions in `dotty-compiler-bootstrapped`).value
    )

  lazy val `dotty-tasty-inspector` = project.in(file("tasty-inspector")).
    withCommonSettings(Bootstrapped).
    // We want the compiler to be present in the compiler classpath when compiling this project but not
    // when compiling a project that depends on dotty-tasty-inspector (see sbt-dotty/sbt-test/sbt-dotty/tasty-inspector-example-project),
    // but we always need it to be present on the JVM classpath at runtime.
    dependsOn(dottyCompiler(Bootstrapped) % "provided; compile->runtime; test->test").
    settings(commonBootstrappedSettings).
    settings(
      javaOptions := (javaOptions in `dotty-compiler-bootstrapped`).value
    )

  lazy val `dotty-sbt-bridge` = project.in(file("sbt-bridge/src")).
    // We cannot depend on any bootstrapped project to compile the bridge, since the
    // bridge is needed to compile these projects.
    dependsOn(dottyDoc(NonBootstrapped) % Provided).
    settings(commonJavaSettings).
    settings(
      description := "sbt compiler bridge for Dotty",

      sources in Test := Seq(),
      scalaSource in Compile := baseDirectory.value,
      javaSource  in Compile := baseDirectory.value,

      // Referring to the other project using a string avoids an infinite loop
      // when sbt reads the settings.
      test in Test := (test in (LocalProject("dotty-sbt-bridge-tests"), Test)).value,

      libraryDependencies += Dependencies.`compiler-interface` % Provided
    )

  // We use a separate project for the bridge tests since they can only be run
  // with the bootstrapped library on the classpath.
  lazy val `dotty-sbt-bridge-tests` = project.in(file("sbt-bridge/test")).
    dependsOn(dottyCompiler(Bootstrapped) % Test).
    settings(commonBootstrappedSettings).
    settings(
      sources in Compile := Seq(),
      scalaSource in Test := baseDirectory.value,
      javaSource  in Test := baseDirectory.value,

      // Tests disabled until zinc-api-info cross-compiles with 2.13,
      // alternatively we could just copy in sources the part of zinc-api-info we need.
      sources in Test := Seq(),
      // libraryDependencies += (Dependencies.`zinc-api-info` % Test).withDottyCompat(scalaVersion.value)
    )

  lazy val `dotty-language-server` = project.in(file("language-server")).
    dependsOn(dottyCompiler(Bootstrapped)).
    settings(commonBootstrappedSettings).
    settings(
      // Sources representing the shared configuration file used to communicate between the sbt-dotty
      // plugin and the language server
      unmanagedSourceDirectories in Compile += baseDirectory.value / "../sbt-dotty/src/dotty/tools/sbtplugin/config",

      libraryDependencies ++= Seq(
        "org.eclipse.lsp4j" % "org.eclipse.lsp4j" % "0.6.0",
        Dependencies.`jackson-databind`
      ),
      // Work around https://github.com/eclipse/lsp4j/issues/295
      dependencyOverrides += "org.eclipse.xtend" % "org.eclipse.xtend.lib" % "2.16.0",
      javaOptions := (javaOptions in `dotty-compiler-bootstrapped`).value,

      run := Def.inputTaskDyn {
        val inputArgs = spaceDelimited("<arg>").parsed

        val mainClass = "dotty.tools.languageserver.Main"
        val extensionPath = (baseDirectory in `vscode-dotty`).value.getAbsolutePath

        val codeArgs =
          s"--extensionDevelopmentPath=$extensionPath" +:
            (if (inputArgs.isEmpty) List((baseDirectory.value / "..").getAbsolutePath) else inputArgs)

        val clientCommand = prepareCommand(codeCommand.value ++ codeArgs)

        val allArgs = "-client_command" +: clientCommand

        runTask(Runtime, mainClass, allArgs: _*)
      }.dependsOn(compile in (`vscode-dotty`, Compile)).evaluated
    ).
    settings(
      ideTestsCompilerVersion := (version in `dotty-compiler`).value,
      ideTestsCompilerArguments := Seq(),
      ideTestsDependencyClasspath := {
        val dottyLib = (classDirectory in `dotty-library-bootstrapped` in Compile).value
        val scalaLib =
          (dependencyClasspath in `dotty-library-bootstrapped` in Compile)
            .value
            .map(_.data)
            .filter(_.getName.matches("scala-library.*\\.jar"))
            .toList
        dottyLib :: scalaLib
      },
      buildInfoKeys in Test := Seq[BuildInfoKey](
        ideTestsCompilerVersion,
        ideTestsCompilerArguments,
        ideTestsDependencyClasspath
      ),
      buildInfoPackage in Test := "dotty.tools.languageserver.util.server",
      BuildInfoPlugin.buildInfoScopedSettings(Test),
      BuildInfoPlugin.buildInfoDefaultSettings
    )

  /** A sandbox to play with the Scala.js back-end of dotty.
   *
   *  This sandbox is compiled with dotty with support for Scala.js. It can be
   *  used like any regular Scala.js project. In particular, `fastOptJS` will
   *  produce a .js file, and `run` will run the JavaScript code with a JS VM.
   *
   *  Simply running `dotty/run -scalajs` without this sandbox is not very
   *  useful, as that would not provide the linker and JS runners.
   */
  lazy val sjsSandbox = project.in(file("sandbox/scalajs")).
    enablePlugins(MyScalaJSPlugin).
    dependsOn(`dotty-library-bootstrappedJS`).
    settings(
      // Required to run Scala.js tests.
      fork in Test := false,

      scalaJSUseMainModuleInitializer := true,
    )

  /** Scala.js test suite.
   *
   *  This project downloads the sources of the upstream Scala.js test suite,
   *  and tests them with the dotty Scala.js back-end. Currently, only a very
   *  small fraction of the upstream test suite is actually compiled and run.
   *  It will grow in the future, as more stuff is confirmed to be supported.
   */
  lazy val sjsJUnitTests = project.in(file("tests/sjs-junit")).
    enablePlugins(MyScalaJSPlugin).
    dependsOn(`dotty-library-bootstrappedJS`).
    settings(
      scalacOptions --= Seq("-Xfatal-warnings", "-deprecation"),

      // Required to run Scala.js tests.
      fork in Test := false,

      sourceDirectory in fetchScalaJSSource := target.value / s"scala-js-src-$scalaJSVersion",

      fetchScalaJSSource := {
        import org.eclipse.jgit.api._

        val s = streams.value
        val ver = scalaJSVersion
        val trgDir = (sourceDirectory in fetchScalaJSSource).value

        if (!trgDir.exists) {
          s.log.info(s"Fetching Scala.js source version $ver")
          IO.createDirectory(trgDir)
          new CloneCommand()
            .setDirectory(trgDir)
            .setURI("https://github.com/scala-js/scala-js.git")
            .call()
        }

        // Checkout proper ref. We do this anyway so we fail if something is wrong
        val git = Git.open(trgDir)
        s.log.info(s"Checking out Scala.js source version $ver")
        git.checkout().setName(s"v$ver").call()

        trgDir
      },

      // We need JUnit in the Compile configuration
      libraryDependencies +=
        ("org.scala-js" %% "scalajs-junit-test-runtime" % scalaJSVersion).withDottyCompat(scalaVersion.value),

      sourceGenerators in Compile += Def.task {
        import org.scalajs.linker.interface.CheckedBehavior

        val stage = scalaJSStage.value

        val linkerConfig = stage match {
          case FastOptStage => (scalaJSLinkerConfig in (Compile, fastOptJS)).value
          case FullOptStage => (scalaJSLinkerConfig in (Compile, fullOptJS)).value
        }

        val moduleKind = linkerConfig.moduleKind
        val sems = linkerConfig.semantics

        ConstantHolderGenerator.generate(
            (sourceManaged in Compile).value,
            "org.scalajs.testsuite.utils.BuildInfo",
            "scalaVersion" -> scalaVersion.value,
            "hasSourceMaps" -> false, //MyScalaJSPlugin.wantSourceMaps.value,
            "isNoModule" -> (moduleKind == ModuleKind.NoModule),
            "isESModule" -> (moduleKind == ModuleKind.ESModule),
            "isCommonJSModule" -> (moduleKind == ModuleKind.CommonJSModule),
            "isFullOpt" -> (stage == FullOptStage),
            "compliantAsInstanceOfs" -> (sems.asInstanceOfs == CheckedBehavior.Compliant),
            "compliantArrayIndexOutOfBounds" -> (sems.arrayIndexOutOfBounds == CheckedBehavior.Compliant),
            "compliantModuleInit" -> (sems.moduleInit == CheckedBehavior.Compliant),
            "strictFloats" -> sems.strictFloats,
            "productionMode" -> sems.productionMode,
            "es2015" -> linkerConfig.esFeatures.useECMAScript2015,
        )
      }.taskValue,

      managedSources in Compile ++= {
        val dir = fetchScalaJSSource.value / "test-suite/js/src/main/scala"
        val filter = (
          ("*.scala": FileFilter)
            -- "Typechecking*.scala"
            -- "NonNativeTypeTestSeparateRun.scala"
        )
        (dir ** filter).get
      },

      managedSources in Test ++= {
        val dir = fetchScalaJSSource.value / "test-suite"
        (
          (dir / "shared/src/test/scala/org/scalajs/testsuite/compiler" ** (("*.scala":FileFilter) -- "RegressionTest.scala" -- "ReflectiveCallTest.scala")).get
          ++ (dir / "shared/src/test/scala/org/scalajs/testsuite/javalib/lang" ** "*.scala").get
          ++ (dir / "shared/src/test/scala/org/scalajs/testsuite/javalib/io" ** (("*.scala": FileFilter) -- "ReadersTest.scala")).get
          ++ (dir / "shared/src/test/scala/org/scalajs/testsuite/javalib/math" ** "*.scala").get
          ++ (dir / "shared/src/test/scala/org/scalajs/testsuite/javalib/net" ** "*.scala").get
          ++ (dir / "shared/src/test/scala/org/scalajs/testsuite/javalib/security" ** "*.scala").get
          ++ (dir / "shared/src/test/scala/org/scalajs/testsuite/javalib/util/regex" ** "*.scala").get
          ++ (dir / "shared/src/test/scala/org/scalajs/testsuite/javalib/util/concurrent" ** "*.scala").get

          ++ (dir / "shared/src/test/scala/org/scalajs/testsuite/javalib/util" * (("*.scala": FileFilter)
            -- "AbstractSetTest.scala"
            -- "CollectionsOnCheckedCollectionTest.scala"
            -- "CollectionsOnCheckedListTest.scala"
            -- "CollectionsOnCheckedMapTest.scala"
            -- "CollectionsOnCheckedSetTest.scala"
            -- "CollectionsOnCollectionsTest.scala"
            -- "CollectionsOnListsTest.scala"
            -- "CollectionsOnMapsTest.scala"
            -- "CollectionsOnSetFromMapTest.scala"
            -- "CollectionsOnSetsTest.scala"
            -- "CollectionsOnSynchronizedCollectionTest.scala"
            -- "CollectionsOnSynchronizedListTest.scala"
            -- "CollectionsOnSynchronizedMapTest.scala"
            -- "CollectionsOnSynchronizedSetTest.scala"
            -- "CollectionsTest.scala"
            -- "EventObjectTest.scala"
            -- "FormatterTest.scala"
            -- "HashSetTest.scala"
            -- "LinkedHashSetTest.scala"
            -- "SortedSetTest.scala"
            -- "TreeSetTest.scala"
            )).get

          ++ (dir / "shared/src/test/scala/org/scalajs/testsuite/utils" ** "*.scala").get
          ++ (dir / "shared/src/test/scala/org/scalajs/testsuite/junit" ** "*.scala").get
          ++ (dir / "shared/src/test/scala/org/scalajs/testsuite/niobuffer" ** "*.scala").get
          ++ (dir / "shared/src/test/scala/org/scalajs/testsuite/niocharset" ** (("*.scala": FileFilter)  -- "BaseCharsetTest.scala" -- "Latin1Test.scala" -- "USASCIITest.scala" -- "UTF16Test.scala" -- "UTF8Test.scala")).get
          ++ (dir / "shared/src/test/scala/org/scalajs/testsuite/scalalib" ** (("*.scala": FileFilter)  -- "ArrayBuilderTest.scala" -- "ClassTagTest.scala" -- "EnumerationTest.scala" -- "SymbolTest.scala")).get
          ++ (dir / "shared/src/test/require-sam" ** "*.scala").get
          ++ (dir / "shared/src/test/require-jdk8/org/scalajs/testsuite/compiler" ** (("*.scala": FileFilter) -- "DefaultMethodsTest.scala")).get
          ++ (dir / "shared/src/test/require-jdk8/org/scalajs/testsuite/javalib/lang" ** "*.scala").get
          ++ (dir / "shared/src/test/require-jdk8/org/scalajs/testsuite/javalib/util" ** (("*.scala": FileFilter) -- "CollectionsOnCopyOnWriteArrayListTestOnJDK8.scala")).get
          ++ (dir / "shared/src/test/require-jdk7/org/scalajs/testsuite/javalib/io" ** "*.scala").get
          ++ (dir / "shared/src/test/require-jdk7/org/scalajs/testsuite/javalib/lang" ** "*.scala").get
          ++ (dir / "shared/src/test/require-jdk7/org/scalajs/testsuite/javalib/util" ** (("*.scala": FileFilter) -- "ObjectsTestOnJDK7.scala")).get
        )
      }
    )

  lazy val `dotty-bench` = project.in(file("bench")).asDottyBench(NonBootstrapped)
  lazy val `dotty-bench-bootstrapped` = project.in(file("bench")).asDottyBench(Bootstrapped)
  lazy val `dotty-bench-run` = project.in(file("bench-run")).asDottyBench(Bootstrapped)

  lazy val `dotty-tastydoc` = project.in(file("tastydoc")).asDottyTastydoc(Bootstrapped)
  lazy val `dotty-tastydoc-input` = project.in(file("tastydoc/input")).asDottyTastydocInput(Bootstrapped)

  // Depend on dotty-library so that sbt projects using dotty automatically
  // depend on the dotty-library
  lazy val `scala-library` = project.
    dependsOn(`dotty-library-bootstrapped`).
    settings(commonDummySettings).
    settings(
      // Need a direct dependency on the real scala-library even though we indirectly
      // depend on it via dotty-library, because sbt may rewrite dependencies
      // (see https://github.com/sbt/sbt/pull/2634), but won't rewrite the direct
      // dependencies of scala-library (see https://github.com/sbt/sbt/pull/2897)
      libraryDependencies += "org.scala-lang" % "scala-library" % stdlibVersion(Bootstrapped)
    )

  lazy val `scala-compiler` = project.
    settings(commonDummySettings)
  lazy val `scala-reflect` = project.
    settings(commonDummySettings).
    settings(
      libraryDependencies := Seq("org.scala-lang" % "scala-reflect" % stdlibVersion(Bootstrapped))
    )
  lazy val scalap = project.
    settings(commonDummySettings).
    settings(
      libraryDependencies := Seq("org.scala-lang" % "scalap" % stdlibVersion(Bootstrapped))
    )


  // sbt plugin to use Dotty in your own build, see
  // https://github.com/lampepfl/dotty-example-project for usage.
  lazy val `sbt-dotty` = project.in(file("sbt-dotty")).
    enablePlugins(SbtPlugin).
    settings(commonSettings).
    settings(
      name := sbtDottyName,
      version := sbtDottyVersion,
      // Keep in sync with inject-sbt-dotty.sbt
      libraryDependencies ++= Seq(
        Dependencies.`jackson-databind`,
        Dependencies.`compiler-interface`
      ),
      unmanagedSourceDirectories in Compile +=
        baseDirectory.value / "../language-server/src/dotty/tools/languageserver/config",
      sbtTestDirectory := baseDirectory.value / "sbt-test",
      scriptedLaunchOpts ++= Seq(
        "-Dplugin.version=" + version.value,
        "-Dplugin.scalaVersion=" + dottyVersion,
        "-Dsbt.boot.directory=" + ((baseDirectory in ThisBuild).value / ".sbt-scripted").getAbsolutePath // Workaround sbt/sbt#3469
      ),
      // Pass along ivy home and repositories settings to sbt instances run from the tests
      scriptedLaunchOpts ++= {
        val repositoryPath = (io.Path.userHome / ".sbt" / "repositories").absolutePath
        s"-Dsbt.repository.config=$repositoryPath" ::
        ivyPaths.value.ivyHome.map("-Dsbt.ivy.home=" + _.getAbsolutePath).toList
      },
      scriptedBufferLog := true,
      scripted := scripted.dependsOn(
        publishLocal in `dotty-sbt-bridge`,
        publishLocal in `dotty-interfaces`,
        publishLocal in `dotty-compiler-bootstrapped`,
        publishLocal in `dotty-library-bootstrapped`,
        publishLocal in `tasty-core-bootstrapped`,
        publishLocal in `dotty-staging`,
        publishLocal in `dotty-tasty-inspector`,
        publishLocal in `scala-library`,
        publishLocal in `scala-reflect`,
        publishLocal in `dotty-doc-bootstrapped`,
        publishLocal in `dotty-bootstrapped` // Needed because sbt currently hardcodes the dotty artifact
      ).evaluated
    )

  lazy val `vscode-dotty` = project.in(file("vscode-dotty")).
    settings(commonSettings).
    settings(
      version := "0.1.17-snapshot", // Keep in sync with package.json
      autoScalaLibrary := false,
      publishArtifact := false,
      resourceGenerators in Compile += Def.task {
        // Resources that will be copied when bootstrapping a new project
        val buildSbtFile = baseDirectory.value / "out" / "build.sbt"
        IO.write(buildSbtFile,
          s"""scalaVersion := "$publishedDottyVersion"""")
        val dottyPluginSbtFile = baseDirectory.value / "out" / "dotty-plugin.sbt"
        IO.write(dottyPluginSbtFile,
          s"""addSbtPlugin("$dottyOrganization" % "$sbtDottyName" % "$publishedSbtDottyVersion")""")
        Seq(buildSbtFile, dottyPluginSbtFile)
      },
      compile in Compile := Def.task {
        val workingDir = baseDirectory.value
        val coursier = workingDir / "out" / "coursier"
        val packageJson = workingDir / "package.json"
        if (!coursier.exists || packageJson.lastModified > coursier.lastModified)
          runProcess(Seq("npm", "install"), wait = true, directory = Some(workingDir))
        val tsc = workingDir / "node_modules" / ".bin" / "tsc"
        runProcess(Seq(tsc.getAbsolutePath, "--pretty", "--project", workingDir.getAbsolutePath), wait = true)

        // vscode-dotty depends on scala-lang.scala for syntax highlighting,
        // this is not automatically installed when starting the extension in development mode
        // (--extensionDevelopmentPath=...)
        installCodeExtension(codeCommand.value, "scala-lang.scala")

        sbt.internal.inc.Analysis.Empty
      }.dependsOn(managedResources in Compile).value,
      sbt.Keys.`package`:= {
        runProcess(Seq("vsce", "package"), wait = true, directory = Some(baseDirectory.value))

        baseDirectory.value / s"dotty-${version.value}.vsix"
      },
      unpublish := {
        runProcess(Seq("vsce", "unpublish"), wait = true, directory = Some(baseDirectory.value))
      },
      publish := {
        runProcess(Seq("vsce", "publish"), wait = true, directory = Some(baseDirectory.value))
      },
      run := Def.inputTask {
        val inputArgs = spaceDelimited("<arg>").parsed
        val codeArgs = if (inputArgs.isEmpty) List((baseDirectory.value / "..").getAbsolutePath) else inputArgs
        val extensionPath = baseDirectory.value.getAbsolutePath
        val processArgs = List(s"--extensionDevelopmentPath=$extensionPath") ++ codeArgs

        runProcess(codeCommand.value ++ processArgs, wait = true)
      }.dependsOn(compile in Compile).evaluated
    )

  val prepareCommunityBuild = taskKey[Unit]("Publish local the compiler and the sbt plugin. Also store the versions of the published local artefacts in two files, community-build/{dotty-bootstrapped.version,sbt-dotty-sbt}.")

  lazy val `community-build` = project.in(file("community-build")).
    dependsOn(dottyLibrary(Bootstrapped)).
    settings(commonBootstrappedSettings).
    settings(
      prepareCommunityBuild := {
        (publishLocal in `dotty-sbt-bridge`).value
        (publishLocal in `dotty-interfaces`).value
        (publishLocal in `scala-library`).value
        (publishLocal in `scala-reflect`).value
        (publishLocal in `tasty-core-bootstrapped`).value
        (publishLocal in `dotty-library-bootstrapped`).value
        (publishLocal in `dotty-doc-bootstrapped`).value
        (publishLocal in `dotty-compiler-bootstrapped`).value
        (publishLocal in `sbt-dotty`).value
        (publishLocal in `dotty-bootstrapped`).value
        // (publishLocal in `dotty-staging`).value
        val pluginText =
          s"""updateOptions in Global ~= (_.withLatestSnapshots(false))
             |addSbtPlugin("ch.epfl.lamp" % "sbt-dotty" % "$sbtDottyVersion")""".stripMargin
        IO.write(baseDirectory.value / "sbt-dotty-sbt", pluginText)
        IO.write(baseDirectory.value / "dotty-bootstrapped.version", dottyVersion)
      },
      testOptions in Test += Tests.Argument(
        TestFrameworks.JUnit,
        "--include-categories=dotty.communitybuild.TestCategory",
      ),
      (Test / testOnly) := ((Test / testOnly) dependsOn prepareCommunityBuild).evaluated,
      (Test / test    ) := ((Test / test    ) dependsOn prepareCommunityBuild).value,
      javaOptions ++= {
        // Propagate the ivy cache directory setting to the tests, which will
        // then propagate it further to the sbt instances they will spawn.
        val sbtProps = Option(System.getProperty("sbt.ivy.home")) match {
          case Some(ivyHome) =>
            Seq(s"-Dsbt.ivy.home=$ivyHome")
          case _ =>
            Seq()
        }
        sbtProps
      }
    )

  lazy val publishSettings = Seq(
    publishMavenStyle := true,
    isSnapshot := version.value.contains("SNAPSHOT"),
    publishTo := sonatypePublishToBundle.value,
    publishConfiguration ~= (_.withOverwrite(true)),
    publishLocalConfiguration ~= (_.withOverwrite(true)),
    publishArtifact in Test := false,
    homepage := Some(url(dottyGithubUrl)),
    licenses += (("Apache-2.0",
      url("https://www.apache.org/licenses/LICENSE-2.0"))),
    scmInfo := Some(
      ScmInfo(
        url(dottyGithubUrl),
        "scm:git:git@github.com:lampepfl/dotty.git"
      )
    ),
    developers := List(
      Developer(
        id = "odersky",
        name = "Martin Odersky",
        email = "martin.odersky@epfl.ch",
        url = url("https://github.com/odersky")
      ),
      Developer(
        id = "DarkDimius",
        name = "Dmitry Petrashko",
        email = "me@d-d.me",
        url = url("https://d-d.me")
      ),
      Developer(
        id = "smarter",
        name = "Guillaume Martres",
        email = "smarter@ubuntu.com",
        url = url("http://guillaume.martres.me")
      ),
      Developer(
        id = "felixmulder",
        name = "Felix Mulder",
        email = "felix.mulder@gmail.com",
        url = url("http://felixmulder.com")
      ),
      Developer(
        id = "liufengyun",
        name = "Liu Fengyun",
        email = "liu@fengy.me",
        url = url("https://fengy.me")
      ),
      Developer(
        id = "nicolasstucki",
        name = "Nicolas Stucki",
        email = "nicolas.stucki@gmail.com",
        url = url("https://github.com/nicolasstucki")
      ),
      Developer(
        id = "OlivierBlanvillain",
        name = "Olivier Blanvillain",
        email = "olivier.blanvillain@gmail.com",
        url = url("https://github.com/OlivierBlanvillain")
      ),
      Developer(
        id = "biboudis",
        name = "Aggelos Biboudis",
        email = "aggelos.biboudis@epfl.ch",
        url = url("http://biboudis.github.io")
      ),
      Developer(
        id = "allanrenucci",
        name = "Allan Renucci",
        email = "allan.renucci@gmail.com",
        url = url("https://github.com/allanrenucci")
      ),
      Developer(
        id = "Duhemm",
        name = "Martin Duhem",
        email = "martin.duhem@gmail.com",
        url = url("https://github.com/Duhemm")
      )
    )
  )

  lazy val commonDistSettings = Seq(
    packMain := Map(),
    publishArtifact := false,
    packGenerateMakefile := false,
    packExpandedClasspath := true,
    packArchiveName := "dotty-" + dottyVersion
  )

  lazy val dist = project.asDist(Bootstrapped)
    .settings(
      packResourceDir += (baseDirectory.value / "bin" -> "bin"),
    )

  implicit class ProjectDefinitions(val project: Project) extends AnyVal {

    // FIXME: we do not aggregate `bin` because its tests delete jars, thus breaking other tests
    def asDottyRoot(implicit mode: Mode): Project = project.withCommonSettings.
      aggregate(`dotty-interfaces`, dottyLibrary, dottyCompiler, tastyCore, dottyDoc, `dotty-sbt-bridge`).
      bootstrappedAggregate(`scala-library`, `scala-compiler`, `scala-reflect`, scalap,
        `dotty-language-server`, `dotty-staging`, `dotty-tasty-inspector`, `dotty-tastydoc`).
      dependsOn(tastyCore).
      dependsOn(dottyCompiler).
      dependsOn(dottyLibrary).
      nonBootstrappedSettings(
        addCommandAlias("run", "dotty-compiler/run"),
        // Clean everything by default
        addCommandAlias("clean", ";dotty/clean;dotty-bootstrapped/clean"),
        // `publishLocal` on the non-bootstrapped compiler does not produce a
        // working distribution (it can't in general, since there's no guarantee
        // that the non-bootstrapped library is compatible with the
        // non-bootstrapped compiler), so publish the bootstrapped one by
        // default.
        addCommandAlias("publishLocal", "dotty-bootstrapped/publishLocal"),
      )

    def asDottyCompiler(implicit mode: Mode): Project = project.withCommonSettings.
      dependsOn(`dotty-interfaces`).
      dependsOn(dottyLibrary).
      dependsOn(tastyCore).
      settings(dottyCompilerSettings)

    def asDottyLibrary(implicit mode: Mode): Project = project.withCommonSettings.
      settings(
        libraryDependencies += "org.scala-lang" % "scala-library" % stdlibVersion
      ).
      settings(dottyLibrarySettings)

    def asTastyCore(implicit mode: Mode): Project = project.withCommonSettings.
      dependsOn(dottyLibrary).
      settings(tastyCoreSettings)

    def asTastyCoreScala2: Project = project.settings(commonScala2Settings)

    def asDottyDoc(implicit mode: Mode): Project = project.withCommonSettings.
      dependsOn(dottyCompiler, dottyCompiler % "test->test").
      settings(commonDocSettings).
      settings(dottyDocSettings)

    def asDottyBench(implicit mode: Mode): Project = project.withCommonSettings.
      dependsOn(dottyCompiler).
      settings(commonBenchmarkSettings).
      enablePlugins(JmhPlugin)

    def asDottyTastydoc(implicit mode: Mode): Project = project.withCommonSettings.
      aggregate(`dotty-tastydoc-input`).
      dependsOn(dottyCompiler).
      dependsOn(`dotty-tasty-inspector`).
      settings(commonDocSettings)

    def asDottyTastydocInput(implicit mode: Mode): Project = project.withCommonSettings.
      dependsOn(dottyCompiler)

    def asDist(implicit mode: Mode): Project = project.
      enablePlugins(PackPlugin).
      withCommonSettings.
      dependsOn(`dotty-interfaces`, dottyCompiler, dottyLibrary, tastyCore, `dotty-staging`, `dotty-tasty-inspector`, dottyDoc).
      settings(commonDistSettings).
      bootstrappedSettings(
        target := baseDirectory.value / "target" // override setting in commonBootstrappedSettings
      )

    def withCommonSettings(implicit mode: Mode): Project = project.settings(mode match {
      case NonBootstrapped => commonNonBootstrappedSettings
      case Bootstrapped => commonBootstrappedSettings
    })
  }
}<|MERGE_RESOLUTION|>--- conflicted
+++ resolved
@@ -64,11 +64,7 @@
 object Build {
   val referenceVersion = "0.24.0-RC1"
 
-<<<<<<< HEAD
-  val baseVersion = "0.25.0-RC1"
-=======
-  val baseVersion = "0.26.0"
->>>>>>> cc4eeb59
+  val baseVersion = "0.25.0-RC2"
   val baseSbtDottyVersion = "0.4.2"
 
   // Versions used by the vscode extension to create a new project
