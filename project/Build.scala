--- conflicted
+++ resolved
@@ -873,12 +873,8 @@
         val coursier = workingDir / "out/coursier"
         val packageJson = workingDir / "package.json"
         if (!coursier.exists || packageJson.lastModified > coursier.lastModified)
-<<<<<<< HEAD
-          runProcess(Seq("npm", "run", "update-all"), wait = true, directory = workingDir)
-=======
-          runProcess(Seq("npm", "install"), wait = true, directory = baseDirectory.value)
->>>>>>> e5ff11c1
-        val tsc = baseDirectory.value / "node_modules" / ".bin" / "tsc"
+          runProcess(Seq("npm", "install"), wait = true, directory = workingDir)
+        val tsc = workingDir / "node_modules" / ".bin" / "tsc"
         runProcess(Seq(tsc.getAbsolutePath, "--pretty", "--project", workingDir.getAbsolutePath), wait = true)
 
         // Currently, vscode-dotty depends on daltonjorge.scala for syntax highlighting,
